--- conflicted
+++ resolved
@@ -23,18 +23,13 @@
 __device__ inline static void load(RT &dst, const GL &src, const COORD &idx) {
     using T2 = RT::dtype;
     using U = typename GL::dtype;
-<<<<<<< HEAD
 
     #ifdef KITTENS_HOPPER
     static_assert(!std::is_same_v<T2, fp8e4m3_4> && !std::is_same_v<T2, fp8e5m2_4>, "Unsupported type for load/store");
     #endif
 
-    U *src_ptr = (U*)&src.template get<RT>(idx);
-    const int row_stride = src.row_stride();
-=======
     U *src_ptr = (U*)&src[(idx.template unit_coord<axis, 3>())];
     const int row_stride = src.template stride<axis>();
->>>>>>> f231f7ce
     using U2 = base_types::packing<U>::packed_type;
     int laneid = kittens::laneid();
     int warphalf = (laneid & 16) > 0;
@@ -77,19 +72,14 @@
 __device__ inline static void load(RT &dst, const GL &src, const COORD &idx) {
     using T = base_types::packing<typename RT::dtype>::unpacked_type;
     using U = typename GL::dtype;
-<<<<<<< HEAD
 
     #ifdef KITTENS_HOPPER
     // static assert that we're not using fp8e4m3 or fp8e5m2
     static_assert(!std::is_same_v<T, fp8e4m3> && !std::is_same_v<T, fp8e5m2>, "Unsupported type for load/store");
     #endif
-
-    U *src_ptr = (U*)&src.template get<RT>(idx);
-    const int row_stride = src.row_stride();
-=======
+    
     U *src_ptr = (U*)&src[(idx.template unit_coord<axis, 3>())];
     const int row_stride = src.template stride<axis>();
->>>>>>> f231f7ce
     int laneid = threadIdx.x % 32;
     #pragma unroll
     for(int i = 0; i < dst.height; i++) {
@@ -138,20 +128,14 @@
 __device__ inline static void store(const GL &dst, const RT &src, const COORD &idx) {
     using T2 = RT::dtype;
     using U = typename GL::dtype;
-<<<<<<< HEAD
 
     #ifdef KITTENS_HOPPER
     // static assert that we're not using fp8e4m3 or fp8e5m2
     static_assert(!std::is_same_v<T2, fp8e4m3_4> && !std::is_same_v<T2, fp8e5m2_4>, "Unsupported type for load/store");
     #endif
 
-
-    U *dst_ptr = (U*)&dst.template get<RT>(idx);
-    const int row_stride = dst.row_stride();
-=======
     U *dst_ptr = (U*)&dst[(idx.template unit_coord<axis, 3>())];
     const int row_stride = dst.template stride<axis>();
->>>>>>> f231f7ce
     using U2 = base_types::packing<U>::packed_type;
     int laneid = kittens::laneid();
     int warphalf = (laneid & 16) > 0;
@@ -195,20 +179,14 @@
 __device__ inline static void store(const GL &dst, const RT &src, const COORD &idx) {
     using T = base_types::packing<typename RT::dtype>::unpacked_type;
     using U = typename GL::dtype;
-<<<<<<< HEAD
 
     #ifdef KITTENS_HOPPER
     // static assert that we're not using fp8e4m3 or fp8e5m2
     static_assert(!std::is_same_v<T, fp8e4m3> && !std::is_same_v<T, fp8e5m2>, "Unsupported type for load/store");
     #endif
 
-    
-    U *dst_ptr = (U*)&dst.template get<RT>(idx);
-    const int row_stride = dst.row_stride();
-=======
     U *dst_ptr = (U*)&dst[(idx.template unit_coord<axis, 3>())];
     const int row_stride = dst.template stride<axis>();
->>>>>>> f231f7ce
     int laneid = threadIdx.x % 32;
     #pragma unroll
     for(int i = 0; i < src.height; i++) {
