/**
 * @file
 * @brief Declarations, manipulations, and wrappers for basic types.
 * 
 * This file is a bunch of utilities for going back and forth between different types.
 * 
 * Many of them are for the compiler, so as to clean up the code. It unfortunately
 * seems necessary when we have types we really care about that are less than word width.
 */

#pragma once

#ifdef KITTENS_HOPPER
#include <cuda_fp8.h>
#endif

#include <cuda_bf16.h>
#include <cuda_fp16.h>
#include <string>
#include <bit>


namespace kittens {

/**
 * @brief Bfloat16 floating-point type.
 */
using bf16 = __nv_bfloat16;
/**
 * @brief Half-precision floating-point type.
 */
using half = __half;
/**
 * @brief Packed word of two bfloat16 floating-point values.
 */
using bf16_2 = __nv_bfloat162;
/**
 * @brief Packed word of two half-precision floating-point values.
 */
using half_2 = __half2;
#ifdef KITTENS_HOPPER
/**
 * @brief float8 floating-point type.
 */
using fp8e4m3 = __nv_fp8_e4m3;
using fp8e5m2 = __nv_fp8_e5m2;
/**
 * @brief 2-packed float8 floating-point type.
 */
using fp8e4m3_2 = __nv_fp8x2_e4m3;
using fp8e5m2_2 = __nv_fp8x2_e5m2;
/**
 * @brief 4-packed float8 floating-point type.
 */
using fp8e4m3_4 = __nv_fp8x4_e4m3;
using fp8e5m2_4 = __nv_fp8x4_e5m2;
#endif

namespace ducks {
/**
 * @namespace base_types
 *
 * @brief A namespace for concepts for basic data types.
 */
namespace base_types {

#ifdef KITTENS_HOPPER
template<typename T>
concept T2 = std::is_same_v<T, float2> || std::is_same_v<T, bf16_2> || std::is_same_v<T, half_2> || std::is_same_v<T, fp8e4m3_4> || std::is_same_v<T, fp8e5m2_4>; // could add half_2 later if implemented.
template<typename T>
concept T1 = std::is_same_v<T, float>  || std::is_same_v<T, bf16  > || std::is_same_v<T, half> || std::is_same_v<T, fp8e4m3> || std::is_same_v<T, fp8e5m2>; // could add half_2 later if implemented.
#else
template<typename T>
concept T2 = std::is_same_v<T, float2> || std::is_same_v<T, bf16_2> || std::is_same_v<T, half_2>;
template<typename T>
concept T1 = std::is_same_v<T, float>  || std::is_same_v<T, bf16  > || std::is_same_v<T, half>;
#endif

} // namespace base_types
} // namespace ducks

/**
 * @namespace base_types
 *
 * @brief A namespace for ThunderKittens basic data types.
 */
namespace base_types {

/**
 * @brief Provides compile-time constants for different types.
 *
 * @tparam T The type for which to provide constants.
 */
template<typename T> struct constants {
    /**
     * @brief Zero
     * @return Constexpr zero with type T
     */
    static __device__ inline constexpr T zero()      { return T{0}; }
    /**
     * @brief One
     * @return Constexpr one with type T
     */
    static __device__ inline constexpr T one()       { return T{1}; }
    /**
     * @brief Positive infinity. Particularly useful for initializing before a min op.
     * @return Constexpr positive infinity with type T
     */
    static __device__ inline constexpr T pos_infty() { return T{INFINITY}; } // I'll find a better way at some point but this appears to work.
    /**
     * @brief Negative infinity. Particularly useful for initializing before a max op.
     * @return Constexpr negative infinity with type T
     */
    static __device__ inline constexpr T neg_infty() { return T{-INFINITY}; }
};
template<> struct constants<float2> {
    static __device__ inline constexpr float2 zero()      { return float2{0.f, 0.f}; }
    static __device__ inline constexpr float2 one()       { return float2{1.f, 1.f}; }
    static __device__ inline constexpr float2 pos_infty() { return float2{constants<float>::pos_infty(), constants<float>::pos_infty()}; }
    static __device__ inline constexpr float2 neg_infty() { return float2{constants<float>::neg_infty(), constants<float>::neg_infty()}; }
};
template<> struct constants<bf16> {
    static __device__ inline constexpr bf16 zero()      { return std::bit_cast<__nv_bfloat16>(uint16_t(0x0000)); } // unfortunately __float2bf16_rn is not constexpr
    static __device__ inline constexpr bf16 one()       { return std::bit_cast<__nv_bfloat16>(uint16_t(0x3F80)); }
    static __device__ inline constexpr bf16 pos_infty() { return std::bit_cast<__nv_bfloat16>(uint16_t(0x7F80)); }
    static __device__ inline constexpr bf16 neg_infty() { return std::bit_cast<__nv_bfloat16>(uint16_t(0xFF80)); }
};
template<> struct constants<bf16_2> {
    static __device__ inline constexpr bf16_2 zero()      { return bf16_2{constants<bf16>::zero(),      constants<bf16>::zero()};      }
    static __device__ inline constexpr bf16_2 one()       { return bf16_2{constants<bf16>::one(),       constants<bf16>::one()};       }
    static __device__ inline constexpr bf16_2 pos_infty() { return bf16_2{constants<bf16>::pos_infty(), constants<bf16>::pos_infty()}; }
    static __device__ inline constexpr bf16_2 neg_infty() { return bf16_2{constants<bf16>::neg_infty(), constants<bf16>::neg_infty()}; }
};
template<> struct constants<half> {
    static __device__ inline constexpr half zero()      { return std::bit_cast<__half>(uint16_t(0x0000)); }
    static __device__ inline constexpr half one()       { return std::bit_cast<__half>(uint16_t(0x3C00)); }
    static __device__ inline constexpr half pos_infty() { return std::bit_cast<__half>(uint16_t(0x7C00)); }
    static __device__ inline constexpr half neg_infty() { return std::bit_cast<__half>(uint16_t(0xFC00)); }
};
template<> struct constants<half_2> {
    static __device__ inline constexpr half_2 zero()      { return half_2{constants<half>::zero(),      constants<half>::zero()};      }
    static __device__ inline constexpr half_2 one()       { return half_2{constants<half>::one(),       constants<half>::one()};       }
    static __device__ inline constexpr half_2 pos_infty() { return half_2{constants<half>::pos_infty(), constants<half>::pos_infty()}; }
    static __device__ inline constexpr half_2 neg_infty() { return half_2{constants<half>::neg_infty(), constants<half>::neg_infty()}; }
};
<<<<<<< HEAD
#ifdef KITTENS_HOPPER
template<> struct constants<fp8e4m3> {
    static __device__ inline constexpr fp8e4m3 zero() { return std::bit_cast<__nv_fp8_e4m3>(uint8_t(0x00)); }
    static __device__ inline constexpr fp8e4m3 one() { return std::bit_cast<__nv_fp8_e4m3>(uint8_t(0x38)); }
};
template<> struct constants<fp8e4m3_2> {
    static __device__ inline constexpr fp8e4m3_2 zero() { return std::bit_cast<fp8e4m3_2>(uint16_t(0x0000)); }
    static __device__ inline constexpr fp8e4m3_2 one() { return std::bit_cast<fp8e4m3_2>(uint16_t(0x3838)); }
};
template<> struct constants<fp8e4m3_4> {
    static __device__ inline constexpr fp8e4m3_4 zero() { return std::bit_cast<fp8e4m3_4>(uint32_t(0x00000000)); }
    static __device__ inline constexpr fp8e4m3_4 one() { return std::bit_cast<fp8e4m3_4>(uint32_t(0x38383838)); }
};
template<> struct constants<fp8e5m2> {
    static __device__ inline constexpr fp8e5m2 zero() { return std::bit_cast<__nv_fp8_e5m2>(uint8_t(0x00)); }
    static __device__ inline constexpr fp8e5m2 one() { return std::bit_cast<__nv_fp8_e5m2>(uint8_t(0x3C)); }
};
template<> struct constants<fp8e5m2_2> {
    static __device__ inline constexpr fp8e5m2_2 zero() { return std::bit_cast<fp8e5m2_2>(uint16_t(0x0000)); }
    static __device__ inline constexpr fp8e5m2_2 one() { return std::bit_cast<fp8e5m2_2>(uint16_t(0x3C3C)); }
};
template<> struct constants<fp8e5m2_4> {
    static __device__ inline constexpr fp8e5m2_4 zero() { return std::bit_cast<fp8e5m2_4>(uint32_t(0x00000000)); }
    static __device__ inline constexpr fp8e5m2_4 one() { return std::bit_cast<fp8e5m2_4>(uint32_t(0x3C3C3C3C)); }
};
#endif

=======
template<> struct constants<int> {
    static __device__ inline constexpr int zero()      { return 0; }
    static __device__ inline constexpr int one()       { return 1; }
};
template<> struct constants<int2> {
    static __device__ inline constexpr int2 zero()      { return int2{0, 0}; }
    static __device__ inline constexpr int2 one()       { return int2{1, 1}; }
};
>>>>>>> f231f7ce

/**
 * @brief Provides information about packing of elements for a given type.
 *
 * @tparam T The type for which to provide packing information.
 */
template<typename T> struct packing {
    /**
     * @brief The number of elements packed together.
     *
     * @return constexpr int representing number of elements within the type.
     */
    static __device__ inline constexpr int num() { return 1; }
    /**
     * @brief Packs a single T element twice (replicated) into its packed type.
     *
     * @param i[in] The element to pack.
     * @return The packed type.
     */
    static __device__ inline constexpr T pack(const bf16 &i);
};
template<> struct packing<bf16> {
    static __device__ inline constexpr int num() { return 1; }
    using unpacked_type = bf16;
    using packed_type = bf16_2;
    static __device__ inline constexpr bf16_2 pack(const bf16 &i) { return bf16_2{i, i}; }
};
template<> struct packing<bf16_2> {
    static __device__ inline constexpr int num() { return 2; }
    using unpacked_type = bf16;
    using packed_type = bf16_2;
    static __device__ inline constexpr bf16_2 pack(const bf16 &i) { return bf16_2{i, i}; } // this replication makes code cleaner later.
};
template<> struct packing<half> {
    static __device__ inline constexpr int num() { return 1; }
    using unpacked_type = half;
    using packed_type = half_2;
    static __device__ inline constexpr half_2 pack(const half &i) { return half_2{i, i}; }
};
template<> struct packing<half_2> {
    static __device__ inline constexpr int num() { return 2; }
    using unpacked_type = half;
    using packed_type = half_2;
    static __device__ inline constexpr half_2 pack(const half &i) { return half_2{i, i}; } // this replication makes code cleaner later.
};
template<> struct packing<float> {
    static __device__ inline constexpr int num() { return 1; }
    using unpacked_type = float;
    using packed_type = float2;
    static __device__ inline constexpr float2 pack(const float &i) { return float2{i, i}; }
};
template<> struct packing<float2> {
    static __device__ inline constexpr int num() { return 2; }
    using unpacked_type = float;
    using packed_type = float2;
    static __device__ inline constexpr float2 pack(const float &i) { return float2{i, i}; } // this replication makes code cleaner later.
};
template<> struct packing<int> {
    static __device__ inline constexpr int num() { return 1; }
    using unpacked_type = int;
    using packed_type = int2;
    static __device__ inline constexpr int2 pack(const int &i) { return int2{i, i}; } // this replication makes code cleaner later.
};
template<> struct packing<int2> {
    static __device__ inline constexpr int num() { return 2; }
    using unpacked_type = int;
    using packed_type = int2;
    static __device__ inline constexpr int2 pack(const int &i) { return int2{i, i}; } // this replication makes code cleaner later.
};
template<> struct packing<float4> {
    static __device__ inline constexpr int num() { return 4; }
};
template<> struct packing<int4> {
    static __device__ inline constexpr int num() { return 4; }
};
#ifdef KITTENS_HOPPER
template<> struct packing<fp8e4m3> {
    static __device__ inline constexpr int num() { return 1; }
    using unpacked_type = fp8e4m3;
    using packed_type = fp8e4m3_4;
};
template<> struct packing<fp8e4m3_4> {
    static __device__ inline constexpr int num() { return 4; }
    using unpacked_type = fp8e4m3;
    using packed_type = fp8e4m3_4;
};
template<> struct packing<fp8e5m2> {
    static __device__ inline constexpr int num() { return 1; }
    using unpacked_type = fp8e5m2;
    using packed_type = fp8e5m2_4;
};
template<> struct packing<fp8e5m2_4> {
    static __device__ inline constexpr int num() { return 4; }
    using unpacked_type = fp8e5m2;
    using packed_type = fp8e5m2_4;
};
#endif


/**
 * @brief Provides templated functionality to convert between different types.
 *
 * @tparam T The target type for conversion.
 * @tparam U The source type for conversion.
 */
template<typename T, typename U> struct convertor {
    /**
     * @brief Converts a value of type U to type T.
     *
     * @param u[in] The value of type U to convert.
     * @return T The converted value of type T.
     */
    static __host__ __device__ inline T convert(const U & u) {
        return (T)u;
    }
};
template<> struct convertor<float, bf16> {
    static __host__ __device__ inline float convert(const bf16 & u) {
        return 	__bfloat162float(u);
    }
};
template<> struct convertor<bf16, float> {
    static __host__ __device__ inline bf16 convert(const float & u) {
        return 	__float2bfloat16_rn(u);
    }
};
template<> struct convertor<float2, bf16_2> {
    static __host__ __device__ inline float2 convert(const bf16_2 & u) {
        return 	__bfloat1622float2(u);
    }
};
template<> struct convertor<bf16_2, float2> {
    static __host__ __device__ inline bf16_2 convert(const float2 & u) {
        return 	__float22bfloat162_rn(u);
    }
};
template<> struct convertor<float, half> {
    static __host__ __device__ inline float convert(const half & u) {
        return __half2float(u);
    }
};
template<> struct convertor<half, float> {
    static __host__ __device__ inline half convert(const float & u) {
        return __float2half(u);
    }
};
template<> struct convertor<float2, half_2> {
    static __host__ __device__ inline float2 convert(const half_2 & u) {
        return __half22float2(u);
    }
};
template<> struct convertor<half_2, float2> {
    static __host__ __device__ inline half_2 convert(const float2 & u) {
        return __float22half2_rn(u);
    }
};
template<> struct convertor<bf16, half> {
    static __host__ __device__ inline bf16 convert(const half & u) {
        return __float2bfloat16_rn(__half2float(u));
    }
};
template<> struct convertor<half, bf16> {
    static __host__ __device__ inline half convert(const bf16 & u) {
        return __float2half(__bfloat162float(u));
    }
};
template<> struct convertor<bf16_2, half_2> {
    static __host__ __device__ inline bf16_2 convert(const half_2 & u) {
        return __float22bfloat162_rn(__half22float2(u));
    }
};
template<> struct convertor<half_2, bf16_2> {
    static __host__ __device__ inline half_2 convert(const bf16_2 & u) {
        return __float22half2_rn(__bfloat1622float2(u));
    }
};
#ifdef KITTENS_HOPPER
// fp8e4m3
template<> struct convertor<fp8e4m3_4, float4> {
    static __host__ __device__ inline fp8e4m3_4 convert(const float4& u) {
        return __nv_fp8x4_e4m3(u); 
    }
};
template<> struct convertor<float4, fp8e4m3_4> {
    static __host__ __device__ inline float4 convert(const fp8e4m3_4& u) {
        __nv_fp8_e4m3 *vals = reinterpret_cast<__nv_fp8_e4m3*>(const_cast<__nv_fp8x4_e4m3*>(&u));
        return make_float4(float(vals[0]), float(vals[1]), float(vals[2]), float(vals[3]));
    }
};
template<> struct convertor<fp8e4m3_2, float2> {
    static __host__ __device__ inline fp8e4m3_2 convert(const float2& u) {
        return __nv_fp8x2_e4m3(u); 
    }
};
template<> struct convertor<float2, fp8e4m3_2> {
    static __host__ __device__ inline float2 convert(const fp8e4m3_2& u) {
        __nv_fp8_e4m3 *vals = reinterpret_cast<__nv_fp8_e4m3*>(const_cast<__nv_fp8x2_e4m3*>(&u));
        return make_float2(float(vals[0]), float(vals[1]));
    }
};
template<> struct convertor<fp8e4m3, float> {
    static __host__ __device__ inline fp8e4m3 convert(const float & u) {
        return __nv_fp8_e4m3(u);
    }
};
template<> struct convertor<float, fp8e4m3> {
    static __host__ __device__ inline float convert(const fp8e4m3 & u) {
        return float(u);
    }
};
template<> struct convertor<bf16_2, fp8e4m3_4> {
    static __host__ __device__ inline bf16_2 convert(const fp8e4m3_4 & u) {
        float4 f4 = convertor<float4, fp8e4m3_4>::convert(u);
        float2 f2 = make_float2(f4.x, f4.y);
        return __float22bfloat162_rn(f2);
    }
};
template<> struct convertor<fp8e4m3_4, bf16_2> {
    static __host__ __device__ inline fp8e4m3_4 convert(const bf16_2 & u) {
        float2 f2 = __bfloat1622float2(u);
        float4 f4 = make_float4(f2.x, f2.y, 0.0f, 0.0f);
        return __nv_fp8x4_e4m3(f4);
    }
};
// fp8e5m2
template<> struct convertor<fp8e5m2_4, float4> {
    static __host__ __device__ inline fp8e5m2_4 convert(const float4& u) {
        return __nv_fp8x4_e5m2(u); 
    }
};
template<> struct convertor<float4, fp8e5m2_4> {
    static __host__ __device__ inline float4 convert(const fp8e5m2_4& u) {
        __nv_fp8_e5m2 *vals = reinterpret_cast<__nv_fp8_e5m2*>(const_cast<__nv_fp8x4_e5m2*>(&u));
        return make_float4(float(vals[0]), float(vals[1]), float(vals[2]), float(vals[3]));
    }
};
template<> struct convertor<fp8e5m2_2, float2> {
    static __host__ __device__ inline fp8e5m2_2 convert(const float2& u) {
        return __nv_fp8x2_e5m2(u); 
    }
};
template<> struct convertor<float2, fp8e5m2_2> {
    static __host__ __device__ inline float2 convert(const fp8e5m2_2& u) {
        __nv_fp8_e5m2 *vals = reinterpret_cast<__nv_fp8_e5m2*>(const_cast<__nv_fp8x2_e5m2*>(&u));
        return make_float2(float(vals[0]), float(vals[1]));
    }
};
template<> struct convertor<fp8e5m2, float> {
    static __host__ __device__ inline fp8e5m2 convert(const float & u) {
        return __nv_fp8_e5m2(u);
    }
};
template<> struct convertor<float, fp8e5m2> {
    static __host__ __device__ inline float convert(const fp8e5m2 & u) {
        return float(u);
    }
};
template<> struct convertor<bf16_2, fp8e5m2_4> {
    static __host__ __device__ inline bf16_2 convert(const fp8e5m2_4 & u) {
        float4 f4 = convertor<float4, fp8e5m2_4>::convert(u);
        float2 f2 = make_float2(f4.x, f4.y);
        return __float22bfloat162_rn(f2);
    }
};
template<> struct convertor<fp8e5m2_4, bf16_2> {
    static __host__ __device__ inline fp8e5m2_4 convert(const bf16_2 & u) {
        float2 f2 = __bfloat1622float2(u);
        float4 f4 = make_float4(f2.x, f2.y, 0.0f, 0.0f);
        return __nv_fp8x4_e5m2(f4);
    }
};
#endif
}
}<|MERGE_RESOLUTION|>--- conflicted
+++ resolved
@@ -143,7 +143,6 @@
     static __device__ inline constexpr half_2 pos_infty() { return half_2{constants<half>::pos_infty(), constants<half>::pos_infty()}; }
     static __device__ inline constexpr half_2 neg_infty() { return half_2{constants<half>::neg_infty(), constants<half>::neg_infty()}; }
 };
-<<<<<<< HEAD
 #ifdef KITTENS_HOPPER
 template<> struct constants<fp8e4m3> {
     static __device__ inline constexpr fp8e4m3 zero() { return std::bit_cast<__nv_fp8_e4m3>(uint8_t(0x00)); }
@@ -171,7 +170,6 @@
 };
 #endif
 
-=======
 template<> struct constants<int> {
     static __device__ inline constexpr int zero()      { return 0; }
     static __device__ inline constexpr int one()       { return 1; }
@@ -180,7 +178,6 @@
     static __device__ inline constexpr int2 zero()      { return int2{0, 0}; }
     static __device__ inline constexpr int2 one()       { return int2{1, 1}; }
 };
->>>>>>> f231f7ce
 
 /**
  * @brief Provides information about packing of elements for a given type.
