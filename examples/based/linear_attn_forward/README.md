

Here we provide details to test and benchmark the Based kernel's *forward pass / inference prefill*. Note this kernel assumes feature dimension 16. 

<<<<<<< HEAD
=======
Using TK, we achieve a fast implementation of linear attention for the Based architecture! You can checkout these resources to learn more about the Based architecture: [Code](https://github.com/HazyResearch/based), [Paper](https://arxiv.org/abs/2402.18668).

>>>>>>> 9fdb6a13

## Overview of kernel
Using TK, we achieve a fast implementation of linear attention for the Based architecture! You can checkout these resources to learn more about the Based architecture: [Code](https://github.com/HazyResearch/based), [Paper](https://arxiv.org/abs/2402.18668). 

Standard attention computes an $O(N^2)$ matrix of query and key interactions $\exp(q_i^Tk_j/\sqrt{d})$. The idea in [linear attention](https://arxiv.org/abs/2006.16236) is to remove the softmax around the query-key dot product: 

![equation](https://latex.codecogs.com/png.image?%5Cinline%20%5Chuge%20%5Cdpi%7B110%7D%5Cbg%7Bwhite%7Dy_i=%5Csum_%7Bj=1%7D%5Ei%5Cfrac%7B%5Cexp(q_i%5ET%20k_j/%5Csqrt%7Bd%7D)v_j%7D%7B%5Csum_%7Bn=1%7D%5E%7Bi%7D%5Cexp(q_i%5ET%20k_n/%5Csqrt%7Bd%7D)%7D%5Crightarrow%20y_i=%5Csum_%7Bj=1%7D%5Ei%5Cfrac%7B%5Cphi(q_i)%5Cphi(k_j)v_j%7D%7B%5Csum_%7Bn=1%7D%5E%7Bi%7D%5Cphi(q_i)%5Cphi(k_n))

where $\phi$ is a *feature map* that transforms the keys and queries. This is like a kernel trick where we want $\exp(qk^T) \approx \phi(q)\phi(k)^T$. Letting the sequence length be $n$, model dimension $d$ and *feature dimension* after applying $\phi$ be $D$, note that we can now multiply keys and values first in $O(ndD)$ (instead of queries and keys in $O(n^2d)$

Another nice property of linear attention is that we can compute the outputs $y_i$ using a [recursive computation](https://arxiv.org/abs/2006.16236). We'll let $s_i = \sum_{j}^{i} \phi(k_j)^Tv_j$ be our "KV-state" and $z_i \sum_{j=1}^{i} \phi(k_j)^T$ be our "K-state". The update rule becomes:
$$s_i = s_{i-1} + \phi(k_i)^Tv_i, z_i = z_{i-1} + \phi(k_i)^T$$
And output computation becomes: 
$$y_i = \frac{\phi(q_i)s_i}{\phi(q_i)z_i}$$

In Based, our feature map computes a 2nd order Taylor approximation to the $\exp$ function:
$$\exp(x) \approx 1 + x + x^2/2$$
We compute a *concatenation* of the 0th, 1st, and 2nd order terms: 
$$\phi(q_i)^T\phi(k_j) = 1 + q_i^Tk_j + \frac{(q_i^Tk_j)^2}{2}$$
We use a feature dimension of $16$ when projecting queries and keys, so the resulting shape of $\phi(q), \phi(k)$ has dimension $273 = 1 + 16 + 16^2$. we need careful memory management to compute this feature map and outputs efficiently on hardware!

Details of this prefill kernel are provided in [Algorithm 1 of the Based paper](https://arxiv.org/pdf/2402.18668), and the implementation released today reflects a further improved algorithm (including extensions to H100 features)! We provide a high level description here as well. We compute $y_i$ using a combination of the *parallel* and *recurrent* views. Now letting $y_i$ be a $16 \times 16$ *chunk* of tokens, focusing on the numerator:

$$y_i = (\phi(q_i)^T\phi(k_i))v_i + \phi(q_i)\sum_{j=1}^{i-1}\phi(k_j)^Tv_j$$

The left-hand term requires causal computation on the tile, but the right-hand term is a simple matrix multiply (cuasality has already been handled)! We partition across workers to store state $s$ in registers throughput! After streaming each chunk of tokens and computing chunks of output as shown above, we update the state. 


## Baselines 
We consider four baselines. You can toggle which ones you consider in ```lin_attn_profile.py```. 
1. Pure PyTorch

2. Fast Transformers causal dot product kernel: 
```
cd csrc/causal_dot_prod
python setup.py install
```

3. Flash Linear Attention triton kernels:
```
git clone https://github.com/sustcsonglin/flash-linear-attention
pip install -U git+https://github.com/sustcsonglin/flash-linear-attention
```

4. Flash Attention
```
pip install flash-attn ==2.5
```

## Testing 
We provide a lightweight test harness in C++ and in PyTorch. 
Testing in C++. First, go to the Makefile and select the correct GPU option for your hardware. To run the test:
```
python generate_tests.py randn_all
# Ensure that the based_tk_fwd function and its imports are commented out in 4090/lin_attn.cu and H100/lin_attn_h100.cu
# Ensure harness.impl is being imported (line is uncommented)
make clean && make && ./debug_linear_attend randn_all.txt
```

Testing in PyTorch. Below, shows how you can install the TK kernel for the 4090:
```
cd examples/based/linear_attn_forward/4090
# Ensure that the based_tk_fwd function and its imports are uncommented
# Ensure harness.impl is commented out

python setup.py install # ensure that you have run ```source env.src''' prior to this
python lin_attn_profile.py
```
*Note* that the test may output an error, which we observe is due to numerical differences in the computation approaches as opposed to correctness.


## Benchmarking
We provide scripts to compare the above baseline methods against the ThunderKittens kernels. 
```
cd examples/based/linear_attn_forward/4090
python setup.py install # ensure that you have run ```source env.src''' prior to this
python lin_attn_profile.py 
```

We also include functions to compute the TFLOPs in the ```harness.impl``` files and in the ```lin_attn_profile.py``` file. 


<|MERGE_RESOLUTION|>--- conflicted
+++ resolved
@@ -2,11 +2,6 @@
 
 Here we provide details to test and benchmark the Based kernel's *forward pass / inference prefill*. Note this kernel assumes feature dimension 16. 
 
-<<<<<<< HEAD
-=======
-Using TK, we achieve a fast implementation of linear attention for the Based architecture! You can checkout these resources to learn more about the Based architecture: [Code](https://github.com/HazyResearch/based), [Paper](https://arxiv.org/abs/2402.18668).
-
->>>>>>> 9fdb6a13
 
 ## Overview of kernel
 Using TK, we achieve a fast implementation of linear attention for the Based architecture! You can checkout these resources to learn more about the Based architecture: [Code](https://github.com/HazyResearch/based), [Paper](https://arxiv.org/abs/2402.18668). 
@@ -32,7 +27,26 @@
 
 $$y_i = (\phi(q_i)^T\phi(k_i))v_i + \phi(q_i)\sum_{j=1}^{i-1}\phi(k_j)^Tv_j$$
 
-The left-hand term requires causal computation on the tile, but the right-hand term is a simple matrix multiply (cuasality has already been handled)! We partition across workers to store state $s$ in registers throughput! After streaming each chunk of tokens and computing chunks of output as shown above, we update the state. 
+The left-hand term computes the parallel view (multiplying queries and keys first), then applies causal masking on the tile, and muiltiplies by values. This is handled in the kernel as follows:
+```
+load(q, q_s[warpid]);
+load(k, k_s[warpid]);
+
+zero(local_attn);
+mma_ABt(local_attn, q, k, local_attn);
+make_causal(local_attn_bf, local_attn_bf, kittens::base_types::constants<bf16>::zero());
+
+load(v, v_s[warpid]);
+auto &v_col = swap_layout_inplace(v); // prepare for MMA
+
+zero(o);
+mma_AB(o, local_attn_bf, v_col, o);
+```
+The right-hand term is a simple matrix multiply (cuasality has already been handled from previous iterations over chunks of the sequence)! We partition across workers to store state $s$ in registers throughput! After streaming each chunk of tokens and computing chunks of output as shown above, we update the state: 
+```
+// Updating the KV state using the keys and values for the current chunk
+mma_AB(a2, kt, v_col, a2); // accumulate onto a2
+```
 
 
 ## Baselines 
